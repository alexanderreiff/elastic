--- conflicted
+++ resolved
@@ -112,79 +112,6 @@
 
 Support for Elastic's plugin products, like `watcher` and `graph` could be added as feature-gated modules as necessary.
 
-<<<<<<< HEAD
-## Development
-
-`elastic` targets the `stable` channel, so it doesn't use any unstable features, but we'd like to track where improvements can be made by unstable features once they stabilise. There is another [GitHub Project](https://github.com/orgs/elastic-rs/projects/8) to record these possible enhancements.
-
-The `elastic` crate brings a few independent crates together into a cohesive API. It aims to provide the glue between them and offer some good defaults. If you have a more specialised use-case, you can pick and choose the crates that will best support it. See the [crates](#crates) section for a full list.
-
-`elastic` sits on a stack with hard dependencies on the following libraries:
-
-- `reqwest`/`hyper` for HTTP transport
-- `serde` for serialisation
-
-There hasn't been much effort put into abstracting these dependencies at this stage, and `elastic` can't stabilise until these libraries and a few others do.
-
-### Branches
-
-The `master` branch should always be just about current with what's released on `crates.io`. Any non-breaking changes will be merged straight into `master` and released.
-
-The `vNext` branch is where breaking changes for upcoming releases are collected. Once we're ready for a new breaking release, we'll merge `vNext` into `master` and push out a new release.
-
-If you'd like to work on a new feature, base off `master`, unless you depend on code that's already in `vNext`. If the feature can be implemented in a non-breaking way then we'll merge it in to `master` for you. If it can't then we'll merge it in to `vNext`.
-
-### Methodology
-
-The following is a simple set of guidelines that the codebase should follow. It's mostly a reminder to ourselves and not a hard set of rules.
-
-#### Usability
-
-- Make it difficult for callers to mess up invariants
-- Avoid duplicating effort between crates
-- Keep caller code obvious and auditable
-- Avoid unnecessary dependencies so callers don't end up depending on stuff they don't want to
-- Avoid panicking
-
-#### Performance
-
-- Minimise heap allocations and copies where possible while staying ergonomic
-- Cover features with micro-benchmarks to support performance investigation and catch unexpected regressions
-
-#### Testing
-
-- Try cover the whole public API surface so breaking changes result in broken tests/examples
-- Features should fail to compile if used incorrectly rather than having surprising behaviour at runtime
-
-#### Documentation
-
-- Types should have detailed docs with general examples
-- Type methods should have examples and document any panics/error cases
-- Modules should have general guidance for the types they contain
-- Make it easy to navigate between related types. `elastic` uses a lot of generic code that can be hard to follow, so we need to work hard to help the user follow what's happening
-
-## Navigating the repository
-
-`elastic` bundles up a couple of crates into a single client. This might make it difficult to find your way around the codebase when following items or finding out where a change should live.
-
-### `elastic`
-
-This is the main crate that bundles up `elastic_requests`, `elastic_types`, `elastic_requests` and `elastic_responses`.
-
-### `elastic_requests`
-
-Zero-copy request types for the REST API endpoints. These are automatically generated from the official spec.
-
-### `elastic_responses`
-
-Idiomatic support for inspecting Elasticsearch responses and iterating over hits.
-
-### `elastic_types`
-
-A library for building Elasticsearch types in Rust. Define your Elasticsearch types as PORS (Plain Old Rust Structures) and generate an equivalent Elasticsearch mapping from them, where correctness is enforced by Rust's type system.
-
-=======
->>>>>>> cbd340cb
 ## License
 
 Licensed under either of these:
