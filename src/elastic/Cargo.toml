--- conflicted
+++ resolved
@@ -31,16 +31,12 @@
 futures-cpupool = "~0.1.6"
 fluent_builder = "~0.5"
 
-<<<<<<< HEAD
-elastic_requests = { version = "~0.20.2", path = "../requests" }
-elastic_responses = { version = "~0.20.2", path = "../responses" }
-=======
-elastic_reqwest = { version = "~0.20.7", path = "../reqwest" }
->>>>>>> cbd340cb
+elastic_requests = { version = "~0.20.7", path = "../requests" }
+elastic_responses = { version = "~0.20.7", path = "../responses" }
 elastic_types = { version = "~0.20.0", path = "../types" }
 
 [dev-dependencies]
 json_str = "~0.5"
 serde_derive = "~1"
 elastic_derive = { version = "~0.20.0", path = "../elastic_derive" }
-env_logger = "~0.4.3"+env_logger = "~0.5"