--- conflicted
+++ resolved
@@ -602,11 +602,7 @@
     [AsyncClient]: ../../type.AsyncClient.html
     */
     pub fn send(self) -> Pending {
-<<<<<<< HEAD
-        let (client, params_builder) = (self.client, self.params_builder);
-=======
-        let (client, params, inner) = (self.client, self.params, self.inner);
->>>>>>> cbd340cb
+        let (client, params_builder, inner) = (self.client, self.params_builder, self.inner);
 
         let req_future = client.sender.maybe_async(move || inner.into_request());
 
